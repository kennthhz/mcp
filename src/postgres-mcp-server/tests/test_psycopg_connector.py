--- conflicted
+++ resolved
@@ -17,7 +17,6 @@
 import pytest
 import threading
 import time
-from datetime import datetime, timedelta
 from awslabs.postgres_mcp_server.connection.psycopg_pool_connection import PsycopgPoolConnection
 from datetime import datetime, timedelta
 from unittest.mock import AsyncMock, MagicMock, patch
@@ -493,13 +492,7 @@
             is_test=True,
         )
 
-<<<<<<< HEAD
         user, password = conn._get_credentials_from_secret('test_secret', 'us-east-1', is_test=True)
-=======
-        user, password = conn._get_credentials_from_secret(
-            'test_secret', 'us-east-1', is_test=True
-        )
->>>>>>> d374c39f
 
         assert user == 'test_user'
         assert password == 'test_password'
@@ -568,13 +561,7 @@
                 'SecretString': '{"username": "db_user", "password": "db_pass"}'
             }
 
-<<<<<<< HEAD
             user, password = conn._get_credentials_from_secret('arn:secret', 'us-east-1', is_test=False)
-=======
-            user, password = conn._get_credentials_from_secret(
-                'arn:secret', 'us-east-1', is_test=False
-            )
->>>>>>> d374c39f
 
             assert user == 'db_user'
             assert password == 'db_pass'
@@ -600,13 +587,7 @@
                 'SecretString': '{"user": "db_user", "password": "db_pass"}'
             }
 
-<<<<<<< HEAD
             user, password = conn._get_credentials_from_secret('arn:secret', 'us-east-1', is_test=False)
-=======
-            user, password = conn._get_credentials_from_secret(
-                'arn:secret', 'us-east-1', is_test=False
-            )
->>>>>>> d374c39f
 
             assert user == 'db_user'
             assert password == 'db_pass'
@@ -632,13 +613,7 @@
                 'SecretString': '{"Username": "db_user", "Password": "db_pass"}'
             }
 
-<<<<<<< HEAD
             user, password = conn._get_credentials_from_secret('arn:secret', 'us-east-1', is_test=False)
-=======
-            user, password = conn._get_credentials_from_secret(
-                'arn:secret', 'us-east-1', is_test=False
-            )
->>>>>>> d374c39f
 
             assert user == 'db_user'
             assert password == 'db_pass'
@@ -660,13 +635,9 @@
         with patch('boto3.Session') as mock_session:
             mock_client = MagicMock()
             mock_session.return_value.client.return_value = mock_client
-<<<<<<< HEAD
             mock_client.get_secret_value.return_value = {
                 'SecretString': '{"password": "db_pass"}'
             }
-=======
-            mock_client.get_secret_value.return_value = {'SecretString': '{"password": "db_pass"}'}
->>>>>>> d374c39f
 
             with pytest.raises(ValueError, match='Secret does not contain username'):
                 conn._get_credentials_from_secret('arn:secret', 'us-east-1', is_test=False)
@@ -688,13 +659,9 @@
         with patch('boto3.Session') as mock_session:
             mock_client = MagicMock()
             mock_session.return_value.client.return_value = mock_client
-<<<<<<< HEAD
             mock_client.get_secret_value.return_value = {
                 'SecretString': '{"username": "db_user"}'
             }
-=======
-            mock_client.get_secret_value.return_value = {'SecretString': '{"username": "db_user"}'}
->>>>>>> d374c39f
 
             with pytest.raises(ValueError, match='Secret does not contain password'):
                 conn._get_credentials_from_secret('arn:secret', 'us-east-1', is_test=False)
@@ -740,13 +707,7 @@
             mock_session.return_value.client.return_value = mock_client
             mock_client.get_secret_value.side_effect = Exception('AWS Error')
 
-<<<<<<< HEAD
             with pytest.raises(ValueError, match='Failed to retrieve credentials from Secrets Manager'):
-=======
-            with pytest.raises(
-                ValueError, match='Failed to retrieve credentials from Secrets Manager'
-            ):
->>>>>>> d374c39f
                 conn._get_credentials_from_secret('arn:secret', 'us-east-1', is_test=False)
 
     def test_get_iam_auth_token(self):
@@ -772,14 +733,10 @@
 
             assert token == 'test_token_123'
             mock_rds_client.generate_db_auth_token.assert_called_once_with(
-<<<<<<< HEAD
                 DBHostname='localhost',
                 Port=5432,
                 DBUsername='iam_user',
                 Region='us-east-1'
-=======
-                DBHostname='localhost', Port=5432, DBUsername='iam_user', Region='us-east-1'
->>>>>>> d374c39f
             )
 
     @pytest.mark.asyncio
@@ -800,11 +757,7 @@
         with patch.object(conn, 'execute_query', new_callable=AsyncMock) as mock_execute:
             mock_execute.return_value = {
                 'columnMetadata': [{'name': 'result'}],
-<<<<<<< HEAD
                 'records': [[{'longValue': 1}]]
-=======
-                'records': [[{'longValue': 1}]],
->>>>>>> d374c39f
             }
 
             is_healthy = await conn.check_connection_health()
@@ -850,14 +803,10 @@
         )
 
         with patch.object(conn, 'execute_query', new_callable=AsyncMock) as mock_execute:
-<<<<<<< HEAD
             mock_execute.return_value = {
                 'columnMetadata': [{'name': 'result'}],
                 'records': []
             }
-=======
-            mock_execute.return_value = {'columnMetadata': [{'name': 'result'}], 'records': []}
->>>>>>> d374c39f
 
             is_healthy = await conn.check_connection_health()
 
@@ -924,18 +873,9 @@
     @pytest.mark.asyncio
     async def test_initialize_pool_with_secrets_manager(self):
         """Test initializing pool with Secrets Manager credentials."""
-<<<<<<< HEAD
         with patch('awslabs.postgres_mcp_server.connection.psycopg_pool_connection.AsyncConnectionPool') as mock_pool_class, \
              patch.object(PsycopgPoolConnection, '_get_credentials_from_secret') as mock_get_creds:
-            
-=======
-        with (
-            patch(
-                'awslabs.postgres_mcp_server.connection.psycopg_pool_connection.AsyncConnectionPool'
-            ) as mock_pool_class,
-            patch.object(PsycopgPoolConnection, '_get_credentials_from_secret') as mock_get_creds,
-        ):
->>>>>>> d374c39f
+
             mock_pool = AsyncMock()
             mock_pool_class.return_value = mock_pool
             mock_get_creds.return_value = ('db_user', 'db_password')
@@ -961,18 +901,9 @@
     @pytest.mark.asyncio
     async def test_initialize_pool_with_iam_auth_token(self):
         """Test initializing pool with IAM auth token."""
-<<<<<<< HEAD
         with patch('awslabs.postgres_mcp_server.connection.psycopg_pool_connection.AsyncConnectionPool') as mock_pool_class, \
              patch.object(PsycopgPoolConnection, 'get_iam_auth_token') as mock_get_token:
-            
-=======
-        with (
-            patch(
-                'awslabs.postgres_mcp_server.connection.psycopg_pool_connection.AsyncConnectionPool'
-            ) as mock_pool_class,
-            patch.object(PsycopgPoolConnection, 'get_iam_auth_token') as mock_get_token,
-        ):
->>>>>>> d374c39f
+
             mock_pool = AsyncMock()
             mock_pool_class.return_value = mock_pool
             mock_get_token.return_value = 'iam_token_123'
@@ -1051,16 +982,9 @@
     @pytest.mark.asyncio
     async def test_check_expiry_expired(self):
         """Test check_expiry when pool is expired."""
-<<<<<<< HEAD
         with patch('psycopg_pool.AsyncConnectionPool') as mock_pool_class, \
              patch.object(PsycopgPoolConnection, 'initialize_pool') as mock_init:
-            
-=======
-        with (
-            patch('psycopg_pool.AsyncConnectionPool') as mock_pool_class,
-            patch.object(PsycopgPoolConnection, 'initialize_pool') as mock_init,
-        ):
->>>>>>> d374c39f
+
             mock_pool = AsyncMock()
             mock_pool_class.return_value = mock_pool
 
@@ -1085,8 +1009,4 @@
 
             # Should close and reinitialize
             mock_pool.close.assert_called_once()
-<<<<<<< HEAD
-            mock_init.assert_called_once()
-=======
-            mock_init.assert_called_once()
->>>>>>> d374c39f
+            mock_init.assert_called_once()