# Copyright Amazon.com, Inc. or its affiliates. All Rights Reserved.
#
# Licensed under the Apache License, Version 2.0 (the "License");
# you may not use this file except in compliance with the License.
# You may obtain a copy of the License at
#
#     http://www.apache.org/licenses/LICENSE-2.0
#
# Unless required by applicable law or agreed to in writing, software
# distributed under the License is distributed on an "AS IS" BASIS,
# WITHOUT WARRANTIES OR CONDITIONS OF ANY KIND, either express or implied.
# See the License for the specific language governing permissions and
# limitations under the License.

"""RDS Data API connector for postgres MCP Server."""

import asyncio
import boto3
from awslabs.postgres_mcp_server import __user_agent__
from awslabs.postgres_mcp_server.connection.abstract_db_connection import AbstractDBConnection
from botocore.config import Config
from loguru import logger
from typing import Any, Dict, List, Optional


class RDSDataAPIConnection(AbstractDBConnection):
    """Class that wraps DB connection client by RDS API."""

    def __init__(
        self,
        cluster_arn: str,
        secret_arn: str,
        database: str,
        region: str,
        readonly: bool,
        is_test: bool = False,
    ):
        """Initialize a new DB connection.

        Args:
            cluster_arn: The ARN of the RDS cluster
            secret_arn: The ARN of the secret containing credentials
            database: The name of the database to connect to
            region: The AWS region where the RDS instance is located
            readonly: Whether the connection should be read-only
            is_test: Whether this is a test connection
        """
        super().__init__(readonly)
        self.cluster_arn = cluster_arn
        self.secret_arn = secret_arn
        self.database = database
        if not is_test:
<<<<<<< HEAD
            self.data_client = boto3.client('rds-data', region_name=region)
    
=======
            self.data_client = boto3.client(
                'rds-data', region_name=region, config=Config(user_agent_extra=__user_agent__)
            )

>>>>>>> d374c39f
    async def execute_query(
        self, sql: str, parameters: Optional[List[Dict[str, Any]]] = None
    ) -> Dict[str, Any]:
        """Execute a SQL query using RDS Data API.

        Args:
            sql: The SQL query to execute
            parameters: Optional parameters for the query

        Returns:
            Dict containing query results with column metadata and records
        """
        if self.readonly_query:
            return await asyncio.to_thread(self._execute_readonly_query, sql, parameters)
        else:
            execute_params = {
                'resourceArn': self.cluster_arn,
                'secretArn': self.secret_arn,
                'database': self.database,
                'sql': sql,
                'includeResultMetadata': True,
            }

            if parameters:
                execute_params['parameters'] = parameters

            return await asyncio.to_thread(self.data_client.execute_statement, **execute_params)

    def _execute_readonly_query(
        self, query: str, parameters: Optional[List[Dict[str, Any]]] = None
    ) -> Dict[str, Any]:
        """Execute a query under readonly transaction.

        Args:
            query: query to run
            parameters: parameters

        Returns:
            Dict containing query results with column metadata and records
        """
        tx_id = ''
        try:
            # Begin read-only transaction
            tx = self.data_client.begin_transaction(
                resourceArn=self.cluster_arn,
                secretArn=self.secret_arn,
                database=self.database,
            )

            tx_id = tx['transactionId']

            self.data_client.execute_statement(
                resourceArn=self.cluster_arn,
                secretArn=self.secret_arn,
                database=self.database,
                sql='SET TRANSACTION READ ONLY',
                transactionId=tx_id,
            )

            execute_params = {
                'resourceArn': self.cluster_arn,
                'secretArn': self.secret_arn,
                'database': self.database,
                'sql': query,
                'includeResultMetadata': True,
                'transactionId': tx_id,
            }

            if parameters is not None:
                execute_params['parameters'] = parameters

            result = self.data_client.execute_statement(**execute_params)

            self.data_client.commit_transaction(
                resourceArn=self.cluster_arn,
                secretArn=self.secret_arn,
                transactionId=tx_id,
            )
            return result
        except Exception as e:
            if tx_id:
                self.data_client.rollback_transaction(
                    resourceArn=self.cluster_arn,
                    secretArn=self.secret_arn,
                    transactionId=tx_id,
                )
            raise e

    async def close(self) -> None:
        """Close the database connection asynchronously."""
        # RDS Data API doesn't maintain persistent connections
        pass

    async def check_connection_health(self) -> bool:
        """Check if the RDS Data API connection is healthy.

        Returns:
            bool: True if the connection is healthy, False otherwise
        """
        try:
            result = await self.execute_query('SELECT 1')
            return len(result.get('records', [])) > 0
        except Exception as e:
            logger.error(f'RDS Data API connection health check failed: {str(e)}')
            return False<|MERGE_RESOLUTION|>--- conflicted
+++ resolved
@@ -50,15 +50,10 @@
         self.secret_arn = secret_arn
         self.database = database
         if not is_test:
-<<<<<<< HEAD
-            self.data_client = boto3.client('rds-data', region_name=region)
-    
-=======
             self.data_client = boto3.client(
                 'rds-data', region_name=region, config=Config(user_agent_extra=__user_agent__)
             )
 
->>>>>>> d374c39f
     async def execute_query(
         self, sql: str, parameters: Optional[List[Dict[str, Any]]] = None
     ) -> Dict[str, Any]:
