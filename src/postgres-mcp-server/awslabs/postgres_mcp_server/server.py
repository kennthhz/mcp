--- conflicted
+++ resolved
@@ -20,17 +20,9 @@
 import sys
 import threading
 import traceback
-<<<<<<< HEAD
-import boto3
-
-from awslabs.postgres_mcp_server.connection.db_connection_map import DBConnectionMap, ConnectionMethod, DatabaseType
-from awslabs.postgres_mcp_server.connection.rds_api_connection import RDSDataAPIConnection
-from awslabs.postgres_mcp_server.connection.cp_api_connection import internal_get_cluster_properties, internal_create_serverless_cluster, internal_create_express_cluster, setup_aurora_iam_policy_for_current_user, internal_get_instance_properties
-from awslabs.postgres_mcp_server.connection.psycopg_pool_connection import PsycopgPoolConnection
-from awslabs.postgres_mcp_server.connection.abstract_db_connection import AbstractDBConnection
-=======
 from awslabs.postgres_mcp_server.connection.abstract_db_connection import AbstractDBConnection
 from awslabs.postgres_mcp_server.connection.cp_api_connection import (
+    internal_create_express_cluster,
     internal_create_serverless_cluster,
     internal_get_cluster_properties,
     internal_get_instance_properties,
@@ -43,7 +35,6 @@
 )
 from awslabs.postgres_mcp_server.connection.psycopg_pool_connection import PsycopgPoolConnection
 from awslabs.postgres_mcp_server.connection.rds_api_connection import RDSDataAPIConnection
->>>>>>> d374c39f
 from awslabs.postgres_mcp_server.mutable_sql_detector import (
     check_sql_injection_risk,
     detect_mutating_keywords,
@@ -54,10 +45,6 @@
 from mcp.server.fastmcp import Context, FastMCP
 from pydantic import Field
 from typing import Annotated, Any, Dict, List, Optional, Tuple
-<<<<<<< HEAD
-from datetime import datetime
-=======
->>>>>>> d374c39f
 
 
 db_connection_map = DBConnectionMap()
@@ -69,10 +56,6 @@
 query_comment_prohibited_key = 'The comment in query is prohibited because of injection risk'
 query_injection_risk_key = 'Your query contains risky injection patterns'
 readonly_query = True
-<<<<<<< HEAD
-=======
-
->>>>>>> d374c39f
 
 class DummyCtx:
     """A dummy context class for error handling in MCP tools."""
@@ -134,7 +117,6 @@
     query_parameters: Annotated[
         Optional[List[Dict[str, Any]]], Field(description='Parameters for the SQL query')
     ] = None) -> list[dict]:  # type: ignore
-
     """Run a SQL query against PostgreSQL.
 
     Args:
@@ -154,40 +136,19 @@
     global write_query_prohibited_key
     global db_connection_map
 
-<<<<<<< HEAD
     logger.info(f'Entered run_query with '
              f'method:{connection_method}, cluster_identifier:{cluster_identifier}, '
              f'db_endpoint:{db_endpoint}, database:{database}, '
              f'sql:{sql}')
 
     db_connection = db_connection_map.get(
-        method=connection_method, 
-        cluster_identifier=cluster_identifier, 
-        db_endpoint=db_endpoint, 
-        database=database)
-    if not db_connection:
-        err = (f'No database connection available for method:{connection_method},',
-               f' cluster_identifier:{cluster_identifier}, db_endpoint:{db_endpoint}, database:{database}')
-=======
-    logger.info(
-        f'Entered run_query with '
-        f'method:{connection_method}, cluster_identifier:{cluster_identifier}, '
-        f'db_endpoint:{db_endpoint}, database:{database}, '
-        f'sql:{sql}'
-    )
-
-    db_connection = db_connection_map.get(
         method=connection_method,
         cluster_identifier=cluster_identifier,
         db_endpoint=db_endpoint,
-        database=database,
-    )
+        database=database)
     if not db_connection:
-        err = (
-            f'No database connection available for method:{connection_method}, '
-            f'cluster_identifier:{cluster_identifier}, db_endpoint:{db_endpoint}, database:{database}'
-        )
->>>>>>> d374c39f
+        err = (f'No database connection available for method:{connection_method}, '
+               f'cluster_identifier:{cluster_identifier}, db_endpoint:{db_endpoint}, database:{database}')
         logger.error(err)
         await ctx.error(err)
         return [{'error': err}]
@@ -196,16 +157,8 @@
         matches = detect_mutating_keywords(sql)
         if (bool)(matches):
             logger.info(
-<<<<<<< HEAD
                 (f'query is rejected because current setting only allows readonly query.'
                  f'detected keywords: {matches}, SQL query: {sql}'))
-=======
-                (
-                    f'query is rejected because current setting only allows readonly query.'
-                    f'detected keywords: {matches}, SQL query: {sql}'
-                )
-            )
->>>>>>> d374c39f
             await ctx.error(write_query_prohibited_key)
             return [{'error': write_query_prohibited_key}]
 
@@ -216,22 +169,11 @@
         return [{'error': query_injection_risk_key}]
 
     try:
-<<<<<<< HEAD
         logger.info((
             f"run_query: sql:{sql} method:{connection_method}, "
             f"cluster_identifier:{cluster_identifier} database:{database} "
             f"db_endpoint:{db_endpoint} "
             f"readonly:{db_connection.readonly_query} query_parameters:{query_parameters}"))
-=======
-        logger.info(
-            (
-                f'run_query: sql:{sql} method:{connection_method}, '
-                f'cluster_identifier:{cluster_identifier} database:{database} '
-                f'db_endpoint:{db_endpoint} '
-                f'readonly:{db_connection.readonly_query} query_parameters:{query_parameters}'
-            )
-        )
->>>>>>> d374c39f
 
         response = await db_connection.execute_query(sql, query_parameters)
 
@@ -250,25 +192,16 @@
         return [{'error': unexpected_error_key}]
 
 
-<<<<<<< HEAD
 @mcp.tool(
     name='get_table_schema',
     description='Fetch table columns and comments from Postgres')
-=======
-@mcp.tool(name='get_table_schema', description='Fetch table columns and comments from Postgres')
->>>>>>> d374c39f
 async def get_table_schema(
     connection_method: Annotated[ConnectionMethod, Field(description='connection method')],
     cluster_identifier: Annotated[str, Field(description='Cluster identifier')],
     db_endpoint: Annotated[str, Field(description='database endpoint')],
     database: Annotated[str, Field(description='database name')],
     table_name: Annotated[str, Field(description='name of the table')],
-<<<<<<< HEAD
     ctx: Context) -> list[dict]:
-=======
-    ctx: Context,
-) -> list[dict]:
->>>>>>> d374c39f
     """Get a table's schema information given the table name.
 
     Args:
@@ -282,17 +215,8 @@
     Returns:
         List of dictionary that contains query response rows
     """
-<<<<<<< HEAD
     logger.info((f"Entered get_table_schema: table_name:{table_name} connection_method:{connection_method}, "
                 f"cluster_identifier:{cluster_identifier}, db_endpoint:{db_endpoint}, database:{database}"))
-=======
-    logger.info(
-        (
-            f'Entered get_table_schema: table_name:{table_name} connection_method:{connection_method}, '
-            f'cluster_identifier:{cluster_identifier}, db_endpoint:{db_endpoint}, database:{database}'
-        )
-    )
->>>>>>> d374c39f
 
     sql = """
         SELECT
@@ -310,39 +234,11 @@
 
     params = [{'name': 'table_name', 'value': {'stringValue': table_name}}]
 
-<<<<<<< HEAD
     return await run_query(sql=sql, ctx=ctx, connection_method = connection_method,
                            cluster_identifier=cluster_identifier, db_endpoint= db_endpoint,
                            database=database, query_parameters=params)
-=======
-    return await run_query(
-        sql=sql,
-        ctx=ctx,
-        connection_method=connection_method,
-        cluster_identifier=cluster_identifier,
-        db_endpoint=db_endpoint,
-        database=database,
-        query_parameters=params,
-    )
-
->>>>>>> d374c39f
-
-@mcp.tool(
-    name='connect_to_database',
-    description='Connect to a specific database and save the connection internally',
-)
-def connect_to_database(
-    region: Annotated[str, Field(description='region')],
-    database_type: Annotated[DatabaseType, Field(description='database type')],
-    connection_method: Annotated[ConnectionMethod, Field(description='connection method')],
-    cluster_identifier: Annotated[str, Field(description='cluster identifier')],
-    db_endpoint: Annotated[str, Field(description='database endpoint')],
-    port: Annotated[int, Field(description='Postgres port')],
-    database: Annotated[str, Field(description='database name')],
-) -> str:
-    """Connect to a specific database save the connection internally.
-
-<<<<<<< HEAD
+
+
 @mcp.tool(
     name='connect_to_database',
     description='Connect to a specific database and save the connection internally')
@@ -355,186 +251,17 @@
     port: Annotated[int, Field(description='Postgres port')],
     database: Annotated[str, Field(description='database name')],
     with_express_configuration: Annotated[bool, Field(description='with express configuration')] = False) -> str:
-        
-    """Connect to a specific database save the connection internally
+    """Connect to a specific database save the connection internally.
 
     Args:
         region: region of the database. Required parametere.
         database_type: Either APG for Aurora Postgres or RPG for RDS Postgres cluster. Required parameter
-        connection_type: Either RDS_API, IAM, or PG_AUTH. Required parameter
+        connection_method: Either RDS_API, IAM, or PG_AUTH. Required parameter
         cluster_identifier: Either Aurora Postgres cluster identifier or RDS Postgres cluster identifier
         db_endpoint: database endpoint
+        port: database port number
         database: database name. Required parameter
         with_express_configuration: if the database is associated express configuration
-
-        Supported scenario:
-        1. Aurora Postgres database with RDS_API + Credential Manager: 
-            cluster_identifier must be set
-            db_endpoint and port will be ignored
-        2. Aurora Postgres database with direct connection + IAM: 
-            cluster_identifier must be set
-            db_endpoint must be set
-        3. Aurora Postgres database with direct connection + PG_AUTH (Credential Manager): 
-            cluster_identifier must be set
-            db_endpoint must be set
-        4. RDS Postgres database with direct connection + PG_AUTH (Credential Manager):
-            credential manager setting is either on instance or cluster
-            db_endpoint must be set
-    """
-
-    try:
-        db_connection, llm_response = internal_connect_to_database(
-            region=region,
-            database_type=database_type,
-            connection_method=connection_method,
-            cluster_identifier=cluster_identifier,
-            db_endpoint=db_endpoint,
-            port=port,
-            database=database,
-            with_express_configuration=with_express_configuration
-        )
-
-        return str(llm_response)
-
-    except Exception as e:
-        logger.error(f"internal_create_express_cluster failed with error: {str(e)}")
-        trace_msg = traceback.format_exc()
-        logger.error(f"Trace:{trace_msg}")
-        llm_response = {
-                "status":"Failed",
-                "error":str(e)
-            }
-        return json.dumps(llm_response, indent=2) 
-
-    
-@mcp.tool(
-    name='is_database_connected',
-    description='Check if a connection has been established')
-def is_database_connected(
-    cluster_identifier: Annotated[str, Field(description='cluster identifier')],
-    db_endpoint: Annotated[str, Field(description='database endpoint')] = '',
-    database: Annotated[str, Field(description='database name')] = 'postgres')->bool:
-
-    """Check if a connection has been established
-
-    Args:
-        cluster_identifier: cluster identifier
-        db_endpoint: database endpoint
-        database: database name
-
-    Returns:
-        result in boolean
-    """
-
-    global db_connection_map
-    if db_connection_map.get(ConnectionMethod.RDS_API, cluster_identifier, db_endpoint, database):
-        return True
-    
-    if db_connection_map.get(ConnectionMethod.PG_WIRE_PROTOCOL, cluster_identifier, db_endpoint, database):
-        return True
-
-    if db_connection_map.get(ConnectionMethod.PG_WIRE_IAM_PROTOCOL, cluster_identifier, db_endpoint, database):
-        return True
-
-    return False
-
-@mcp.tool(
-    name='get_database_connection_info',
-    description='Get all cached database connection information')
-def get_database_connection_info()->str:
-       
-    """
-        Get all cached database connection information
-        Return:
-            A list of cached connection information
-    """
-
-    global db_connection_map
-    return db_connection_map.get_keys_json()
-
-
-@mcp.tool(
-    name='create_cluster',
-    description='Create an Aurora Postgres cluster')
-def create_cluster(
-    region: Annotated[str, Field(description='region')],
-    cluster_identifier: Annotated[str, Field(description='cluster identifier')],
-    database: Annotated[str, Field(description='default database name')] = 'postgres',
-    engine_version: Annotated[str, Field(description='engine version')] = '17.5',
-    with_express_configuration: Annotated[bool, Field(description='with express configuration')] = False) -> str:
-
-    """Create an RDS/Aurora cluster
-
-    Args:
-        region: region
-        cluster_identifier: cluster identifier
-        database: database name
-        engine_version: engine version
-        with_express_configuration: create the cluster with express configuration
-
-    Returns:
-        result
-    """
-
-    logger.info(f'Entered create_cluster with region:{region}, '
-                f'cluster_identifier:{cluster_identifier} '
-                f'database:{database} '
-                f'engine_version:{engine_version} '
-                f'with_express_configuration:{with_express_configuration}')
-
-    database_type = DatabaseType.APG
-    if with_express_configuration:
-        connection_method = ConnectionMethod.PG_WIRE_IAM_PROTOCOL
-    else:
-        connection_method = ConnectionMethod.RDS_API
-
-    if with_express_configuration:
-        internal_create_express_cluster(cluster_identifier)
-
-        properties = internal_get_cluster_properties(
-            cluster_identifier=cluster_identifier, 
-            region=region, 
-            with_express_configuration=with_express_configuration)
-
-        setup_aurora_iam_policy_for_current_user(
-            db_user=properties['MasterUsername'],
-            cluster_resource_id=properties['DbClusterResourceId'], 
-            cluster_region=region)
-        
-        internal_connect_to_database(
-            region = region,
-            database_type = database_type,
-            connection_method = connection_method,
-            cluster_identifier=cluster_identifier,
-            db_endpoint=properties['Endpoint'],
-            port=5432,
-            database=database,
-            with_express_configuration=with_express_configuration)
-
-        result = {
-            "status":"Completed",
-            "cluster_identifier": cluster_identifier,
-            "db_endpoint":properties['Endpoint'],
-            "message":"Express cluster creation completed successfully"
-        }
-
-        return json.dumps(result, indent=2)
-
-
-    job_id = f"create-cluster-{cluster_identifier}-{datetime.now().isoformat(timespec='milliseconds')}"
-
-    try:
-        async_job_status_lock.acquire()
-        async_job_status[job_id] = {"state":"pending", "result":None}
-=======
-    Args:
-        region: region of the database. Required parametere.
-        database_type: Either APG for Aurora Postgres or RPG for RDS Postgres cluster. Required parameter
-        connection_method: Either RDS_API, PG_WIRE_PROTOCOL, or PG_WIRE_IAM_PROTOCOL. Required parameter
-        cluster_identifier: Either Aurora Postgres cluster identifier or RDS Postgres cluster identifier
-        db_endpoint: database endpoint
-        port: database port
-        database: database name. Required parameter
 
         Supported scenario:
         1. Aurora Postgres database with RDS_API + Credential Manager:
@@ -559,24 +286,29 @@
             db_endpoint=db_endpoint,
             port=port,
             database=database,
+            with_express_configuration=with_express_configuration
         )
 
         return str(llm_response)
 
     except Exception as e:
-        logger.error(f'connect_to_database failed with error: {str(e)}')
+        logger.error(f"internal_create_express_cluster failed with error: {str(e)}")
         trace_msg = traceback.format_exc()
-        logger.error(f'Trace:{trace_msg}')
-        llm_response = {'status': 'Failed', 'error': str(e)}
+        logger.error(f"Trace:{trace_msg}")
+        llm_response = {
+                "status":"Failed",
+                "error":str(e)
+            }
         return json.dumps(llm_response, indent=2)
 
 
-@mcp.tool(name='is_database_connected', description='Check if a connection has been established')
+@mcp.tool(
+    name='is_database_connected',
+    description='Check if a connection has been established')
 def is_database_connected(
     cluster_identifier: Annotated[str, Field(description='cluster identifier')],
     db_endpoint: Annotated[str, Field(description='database endpoint')] = '',
-    database: Annotated[str, Field(description='database name')] = 'postgres',
-) -> bool:
+    database: Annotated[str, Field(description='database name')] = 'postgres')->bool:
     """Check if a connection has been established.
 
     Args:
@@ -591,24 +323,18 @@
     if db_connection_map.get(ConnectionMethod.RDS_API, cluster_identifier, db_endpoint, database):
         return True
 
-    if db_connection_map.get(
-        ConnectionMethod.PG_WIRE_PROTOCOL, cluster_identifier, db_endpoint, database
-    ):
+    if db_connection_map.get(ConnectionMethod.PG_WIRE_PROTOCOL, cluster_identifier, db_endpoint, database):
         return True
 
-    if db_connection_map.get(
-        ConnectionMethod.PG_WIRE_IAM_PROTOCOL, cluster_identifier, db_endpoint, database
-    ):
+    if db_connection_map.get(ConnectionMethod.PG_WIRE_IAM_PROTOCOL, cluster_identifier, db_endpoint, database):
         return True
 
     return False
-
 
 @mcp.tool(
     name='get_database_connection_info',
-    description='Get all cached database connection information',
-)
-def get_database_connection_info() -> str:
+    description='Get all cached database connection information')
+def get_database_connection_info()->str:
     """Get all cached database connection information.
 
     Return:
@@ -618,13 +344,15 @@
     return db_connection_map.get_keys_json()
 
 
-@mcp.tool(name='create_cluster', description='Create an Aurora Postgres cluster')
+@mcp.tool(
+    name='create_cluster',
+    description='Create an Aurora Postgres cluster')
 def create_cluster(
     region: Annotated[str, Field(description='region')],
     cluster_identifier: Annotated[str, Field(description='cluster identifier')],
     database: Annotated[str, Field(description='default database name')] = 'postgres',
     engine_version: Annotated[str, Field(description='engine version')] = '17.5',
-) -> str:
+    with_express_configuration: Annotated[bool, Field(description='with express configuration')] = False) -> str:
     """Create an RDS/Aurora cluster.
 
     Args:
@@ -632,34 +360,66 @@
         cluster_identifier: cluster identifier
         database: database name
         engine_version: engine version
+        with_express_configuration: create the cluster with express configuration
 
     Returns:
         result
     """
-    logger.info(
-        f'Entered create_cluster with region:{region}, '
-        f'cluster_identifier:{cluster_identifier} '
-        f'database:{database} '
-        f'engine_version:{engine_version}'
-    )
+    logger.info(f'Entered create_cluster with region:{region}, '
+                f'cluster_identifier:{cluster_identifier} '
+                f'database:{database} '
+                f'engine_version:{engine_version} '
+                f'with_express_configuration:{with_express_configuration}')
 
     database_type = DatabaseType.APG
-    connection_method = ConnectionMethod.RDS_API
-
-    job_id = (
-        f'create-cluster-{cluster_identifier}-{datetime.now().isoformat(timespec="milliseconds")}'
-    )
+    if with_express_configuration:
+        connection_method = ConnectionMethod.PG_WIRE_IAM_PROTOCOL
+    else:
+        connection_method = ConnectionMethod.RDS_API
+
+    if with_express_configuration:
+        internal_create_express_cluster(cluster_identifier)
+
+        properties = internal_get_cluster_properties(
+            cluster_identifier=cluster_identifier,
+            region=region,
+            with_express_configuration=with_express_configuration)
+
+        setup_aurora_iam_policy_for_current_user(
+            db_user=properties['MasterUsername'],
+            cluster_resource_id=properties['DbClusterResourceId'],
+            cluster_region=region)
+
+        internal_connect_to_database(
+            region = region,
+            database_type = database_type,
+            connection_method = connection_method,
+            cluster_identifier=cluster_identifier,
+            db_endpoint=properties['Endpoint'],
+            port=5432,
+            database=database,
+            with_express_configuration=with_express_configuration)
+
+        result = {
+            "status":"Completed",
+            "cluster_identifier": cluster_identifier,
+            "db_endpoint":properties['Endpoint'],
+            "message":"Express cluster creation completed successfully"
+        }
+
+        return json.dumps(result, indent=2)
+
+
+    job_id = f"create-cluster-{cluster_identifier}-{datetime.now().isoformat(timespec='milliseconds')}"
 
     try:
         async_job_status_lock.acquire()
-        async_job_status[job_id] = {'state': 'pending', 'result': None}
->>>>>>> d374c39f
+        async_job_status[job_id] = {"state":"pending", "result":None}
     finally:
         async_job_status_lock.release()
 
     t = threading.Thread(
         target=create_cluster_worker,
-<<<<<<< HEAD
         args=(job_id, region, database_type, connection_method, cluster_identifier, engine_version, database),
         daemon=False
     )
@@ -668,7 +428,7 @@
     logger.info(f"start_create_cluster_job return with job_id:{job_id}"
                 f"region:{region} cluster_identifier:{cluster_identifier} database:{database} "
                 f"engine_version:{engine_version} with_express_configuration: {with_express_configuration}")
-    
+
     result = {
             "status": "Pending",
             "message": "cluster creation started",
@@ -685,8 +445,7 @@
     name='get_job_status',
     description='get background job status')
 def get_job_status(job_id: str) -> dict:
-
-    """Get background job status
+    """Get background job status.
 
     Args:
         job_id: job id
@@ -703,13 +462,24 @@
         async_job_status_lock.release()
 
 def create_cluster_worker(
-        job_id:str, 
-        region:str, 
+        job_id:str,
+        region:str,
         database_type: DatabaseType,
         connection_method: ConnectionMethod,
-        cluster_identifier:str, 
-        engine_version:str, 
+        cluster_identifier:str,
+        engine_version:str,
         database:str):
+    """Background worker for cluster creation.
+
+    Args:
+        job_id: Unique job identifier
+        region: AWS region
+        database_type: Database type (APG or RPG)
+        connection_method: Connection method
+        cluster_identifier: Cluster identifier
+        engine_version: Engine version
+        database: Database name
+    """
     global db_connection_map
     global async_job_status
     global async_job_status_lock
@@ -721,12 +491,12 @@
             cluster_identifier = cluster_identifier,
             engine_version = engine_version,
             database_name = database)
-        
+
         setup_aurora_iam_policy_for_current_user(
             db_user=cluster_result['MasterUsername'],
-            cluster_resource_id=cluster_result['DbClusterResourceId'], 
+            cluster_resource_id=cluster_result['DbClusterResourceId'],
             cluster_region=region)
-        
+
         internal_connect_to_database(
             region = region,
             database_type = database_type,
@@ -735,7 +505,7 @@
             db_endpoint=cluster_result["Endpoint"],
             port=5432,
             database=database)
-    
+
         try:
             async_job_status_lock.acquire()
             async_job_status[job_id]["state"] = "succeeded"
@@ -760,19 +530,18 @@
     port: Annotated[int, Field(description='Postgres port')],
     database: Annotated[str, Field(description='database name')] = 'postgres',
     with_express_configuration: Annotated[bool, Field(description='with express configuration')] = False) -> Tuple:
-        
-    """Connect to a specific database save the connection internally
+    """Connect to a specific database save the connection internally.
 
     Args:
         region: region
-        database_type: 
-        connection_method: 
+        database_type: Database type (APG or RPG)
+        connection_method: Connection method (RDS_API, PG_WIRE_PROTOCOL, etc.)
         cluster_identifier: cluster identifier
         db_endpoint: database endpoint
+        port: database port number
         database: database name
         with_express_configuration: if the database is associated express configuration
     """
-
     global db_connection_map
     global readonly_query
 
@@ -788,13 +557,13 @@
 
     if not region:
         raise ValueError("region can't be none or empty")
-    
+
     if not connection_method:
         raise ValueError("connection_method can't be none or empty")
-    
+
     if not database_type:
         raise ValueError("database_type can't be none or empty")
-    
+
     if database_type == DatabaseType.APG and not cluster_identifier:
         raise ValueError("cluster_identifier can't be none or empty for Aurora Postgres Database")
 
@@ -808,18 +577,18 @@
                 "port": port
             }, indent=2, default=str)
         return (existing_conn, llm_response)
-    
+
     enable_data_api:bool = False
     masteruser:str = ''
     cluster_arn:str = ''
     secret_arn:str = ''
     with_express_config:bool = False
-    
+
     if cluster_identifier:
         # Can be either APG (APG always requires cluster) or RPG multi-AZ cluster deployment case
         cluster_properties = internal_get_cluster_properties(
-            cluster_identifier=cluster_identifier, 
-            region=region, 
+            cluster_identifier=cluster_identifier,
+            region=region,
             with_express_configuration=with_express_configuration)
 
         enable_data_api = cluster_properties.get("HttpEndpointEnabled", False)
@@ -852,216 +621,6 @@
     db_connection = None
     if  connection_method == ConnectionMethod.PG_WIRE_IAM_PROTOCOL:
 
-=======
-        args=(
-            job_id,
-            region,
-            database_type,
-            connection_method,
-            cluster_identifier,
-            engine_version,
-            database,
-        ),
-        daemon=False,
-    )
-    t.start()
-
-    logger.info(
-        f'start_create_cluster_job return with job_id:{job_id}'
-        f'region:{region} cluster_identifier:{cluster_identifier} database:{database} '
-        f'engine_version:{engine_version}'
-    )
-
-    result = {
-        'status': 'Pending',
-        'message': 'cluster creation started',
-        'job_id': job_id,
-        'cluster_identifier': cluster_identifier,
-        'check_status_tool': 'get_job_status',
-        'next_action': f"Use get_job_status(job_id='{job_id}') to get results",
-    }
-
-    return json.dumps(result, indent=2)
-
-
-@mcp.tool(name='get_job_status', description='get background job status')
-def get_job_status(job_id: str) -> dict:
-    """Get background job status.
-
-    Args:
-        job_id: job id
-    Returns:
-        job status
-    """
-    global async_job_status
-    global async_job_status_lock
-
-    try:
-        async_job_status_lock.acquire()
-        return async_job_status.get(job_id, {'state': 'not_found'})
-    finally:
-        async_job_status_lock.release()
-
-
-def create_cluster_worker(
-    job_id: str,
-    region: str,
-    database_type: DatabaseType,
-    connection_method: ConnectionMethod,
-    cluster_identifier: str,
-    engine_version: str,
-    database: str,
-):
-    """Background worker to create a cluster asynchronously."""
-    global db_connection_map
-    global async_job_status
-    global async_job_status_lock
-    global readonly_query
-
-    try:
-        cluster_result = internal_create_serverless_cluster(
-            region=region,
-            cluster_identifier=cluster_identifier,
-            engine_version=engine_version,
-            database_name=database,
-        )
-
-        setup_aurora_iam_policy_for_current_user(
-            db_user=cluster_result['MasterUsername'],
-            cluster_resource_id=cluster_result['DbClusterResourceId'],
-            cluster_region=region,
-        )
-
-        internal_connect_to_database(
-            region=region,
-            database_type=database_type,
-            connection_method=connection_method,
-            cluster_identifier=cluster_identifier,
-            db_endpoint=cluster_result['Endpoint'],
-            port=5432,
-            database=database,
-        )
-
-        try:
-            async_job_status_lock.acquire()
-            async_job_status[job_id]['state'] = 'succeeded'
-        finally:
-            async_job_status_lock.release()
-    except Exception as e:
-        logger.error(f'create_cluster_worker failed with {e}')
-        try:
-            async_job_status_lock.acquire()
-            async_job_status[job_id]['state'] = 'failed'
-            async_job_status[job_id]['result'] = str(e)
-        finally:
-            async_job_status_lock.release()
-
-
-def internal_connect_to_database(
-    region: Annotated[str, Field(description='region')],
-    database_type: Annotated[DatabaseType, Field(description='database type')],
-    connection_method: Annotated[ConnectionMethod, Field(description='connection method')],
-    cluster_identifier: Annotated[str, Field(description='cluster identifier')],
-    db_endpoint: Annotated[str, Field(description='database endpoint')],
-    port: Annotated[int, Field(description='Postgres port')],
-    database: Annotated[str, Field(description='database name')] = 'postgres',
-) -> Tuple:
-    """Connect to a specific database save the connection internally.
-
-    Args:
-        region: region
-        database_type: database type (APG or RPG)
-        connection_method: connection method (RDS_API, PG_WIRE_PROTOCOL, or PG_WIRE_IAM_PROTOCOL)
-        cluster_identifier: cluster identifier
-        db_endpoint: database endpoint
-        port: database port
-        database: database name
-    """
-    global db_connection_map
-    global readonly_query
-
-    logger.info(
-        f'Enter internal_connect_to_database\n'
-        f'region:{region}\n'
-        f'database_type:{database_type}\n'
-        f'connection_method:{connection_method}\n'
-        f'cluster_identifier:{cluster_identifier}\n'
-        f'db_endpoint:{db_endpoint}\n'
-        f'database:{database}\n'
-        f'readonly_query:{readonly_query}'
-    )
-
-    if not region:
-        raise ValueError("region can't be none or empty")
-
-    if not connection_method:
-        raise ValueError("connection_method can't be none or empty")
-
-    if not database_type:
-        raise ValueError("database_type can't be none or empty")
-
-    if database_type == DatabaseType.APG and not cluster_identifier:
-        raise ValueError("cluster_identifier can't be none or empty for Aurora Postgres Database")
-
-    existing_conn = db_connection_map.get(
-        connection_method, cluster_identifier, db_endpoint, database, port
-    )
-    if existing_conn:
-        llm_response = json.dumps(
-            {
-                'connection_method': connection_method,
-                'cluster_identifier': cluster_identifier,
-                'db_endpoint': db_endpoint,
-                'database': database,
-                'port': port,
-            },
-            indent=2,
-            default=str,
-        )
-        return (existing_conn, llm_response)
-
-    enable_data_api: bool = False
-    masteruser: str = ''
-    cluster_arn: str = ''
-    secret_arn: str = ''
-
-    if cluster_identifier:
-        # Can be either APG (APG always requires cluster) or RPG multi-AZ cluster deployment case
-        cluster_properties = internal_get_cluster_properties(
-            cluster_identifier=cluster_identifier, region=region
-        )
-
-        enable_data_api = cluster_properties.get('HttpEndpointEnabled', False)
-        masteruser = cluster_properties.get('MasterUsername', '')
-        cluster_arn = cluster_properties.get('DBClusterArn', '')
-        secret_arn = cluster_properties.get('MasterUserSecret', {}).get('SecretArn')
-
-        if not db_endpoint:
-            # if db_endpoint not set, we will use cluster's endpoint
-            db_endpoint = cluster_properties.get('Endpoint', '')
-            port = int(cluster_properties.get('Port', ''))
-    else:
-        # Must be RPG instance only deployment case (i.e. without cluster)
-        instance_properties = internal_get_instance_properties(db_endpoint, region)
-        masteruser = instance_properties.get('MasterUsername', '')
-        secret_arn = instance_properties.get('MasterUserSecret', {}).get('SecretArn')
-        port = int(instance_properties.get('Endpoint', {}).get('Port'))
-
-    logger.info(
-        f'About to create internal DB connections with:'
-        f'enable_data_api:{enable_data_api}\n'
-        f'masteruser:{masteruser}\n'
-        f'cluster_arn:{cluster_arn}\n'
-        f'secret_arn:{secret_arn}\n'
-        f'db_endpoint:{db_endpoint}\n'
-        f'port:{port}\n'
-        f'region:{region}\n'
-        f'readonly:{readonly_query}'
-    )
-
-    db_connection = None
-    if connection_method == ConnectionMethod.PG_WIRE_IAM_PROTOCOL:
->>>>>>> d374c39f
         db_connection = PsycopgPoolConnection(
             host=db_endpoint,
             port=port,
@@ -1070,9 +629,8 @@
             secret_arn='',
             db_user=masteruser,
             region=region,
-<<<<<<< HEAD
             is_iam_auth=True)
-        
+
     elif connection_method == ConnectionMethod.RDS_API:
         db_connection = RDSDataAPIConnection(
             cluster_arn=cluster_arn,
@@ -1091,7 +649,7 @@
             db_user='',
             region=region,
             is_iam_auth=False)
-    
+
     if db_connection:
         db_connection_map.set(connection_method, cluster_identifier, db_endpoint, database, db_connection)
         llm_response = json.dumps({
@@ -1106,10 +664,8 @@
     raise ValueError("Can't create connection because invalid input parameter combination")
 
 def main():
-
-    """
-    Main entry point for the MCP server application.
-    
+    """Main entry point for the MCP server application.
+
     Runs the MCP server with CLI argument support for PostgreSQL connections.
     """
     global db_connection_map
@@ -1120,96 +676,24 @@
     )
 
     parser.add_argument('--connection_method', help='Connection method to the database. It can be RDS_API, PG_WIRE_PROTOCOL OR PG_WIRE_IAM_PROTOCOL)')
-=======
-            is_iam_auth=True,
-        )
-
-    elif connection_method == ConnectionMethod.RDS_API:
-        db_connection = RDSDataAPIConnection(
-            cluster_arn=cluster_arn,
-            secret_arn=str(secret_arn),
-            database=database,
-            region=region,
-            readonly=readonly_query,
-        )
-    else:
-        # must be connection_method == ConnectionMethod.PG_WIRE_PROTOCOL
-        db_connection = PsycopgPoolConnection(
-            host=db_endpoint,
-            port=port,
-            database=database,
-            readonly=readonly_query,
-            secret_arn=secret_arn,
-            db_user='',
-            region=region,
-            is_iam_auth=False,
-        )
-
-    if db_connection:
-        db_connection_map.set(
-            connection_method, cluster_identifier, db_endpoint, database, db_connection
-        )
-        llm_response = json.dumps(
-            {
-                'connection_method': connection_method,
-                'cluster_identifier': cluster_identifier,
-                'db_endpoint': db_endpoint,
-                'database': database,
-                'port': port,
-            },
-            indent=2,
-            default=str,
-        )
-        return (db_connection, llm_response)
-
-    raise ValueError("Can't create connection because invalid input parameter combination")
-
-
-def main():
-    """Main entry point for the MCP server application.
-
-    Runs the MCP server with CLI argument support for PostgreSQL connections.
-    """
-    global db_connection_map
-    global readonly_query
-
-    parser = argparse.ArgumentParser(
-        description='An AWS Labs Model Context Protocol (MCP) server for postgres'
-    )
-
-    parser.add_argument(
-        '--connection_method',
-        help='Connection method to the database. It can be RDS_API, PG_WIRE_PROTOCOL OR PG_WIRE_IAM_PROTOCOL)',
-    )
->>>>>>> d374c39f
     parser.add_argument('--db_cluster_arn', help='ARN of the RDS or Aurora Postgres cluster')
     parser.add_argument('--db_type', help='APG for Aurora Postgres or RPG for RDS Postgres')
     parser.add_argument('--db_endpoint', help='Instance endpoint address')
     parser.add_argument('--region', help='AWS region')
-<<<<<<< HEAD
     parser.add_argument('--allow_write_query', action='store_true', help='Enforce readonly SQL statements')
     parser.add_argument('--database', help='Database name')
     parser.add_argument('--port', type=int, default=5432, help='Database port (default: 5432)')
     args = parser.parse_args()
-=======
-    parser.add_argument(
-        '--allow_write_query', action='store_true', help='Enforce readonly SQL statements'
-    )
-    parser.add_argument('--database', help='Database name')
-    parser.add_argument('--port', type=int, default=5432, help='Database port (default: 5432)')
-    args = parser.parse_args()
-
-    logger.info(
-        f'MCP configuration:\n'
-        f'db_type:{args.db_type}\n'
-        f'db_cluster_arn:{args.db_cluster_arn}\n'
-        f'connection_method:{args.connection_method}\n'
-        f'db_endpoint:{args.db_endpoint}\n'
-        f'region:{args.region}\n'
-        f'allow_write_query:{args.allow_write_query}\n'
-        f'database:{args.database}\n'
-        f'port:{args.port}\n'
-    )
+
+    logger.info(f"MCP configuration:\n"
+                f"db_type:{args.db_type}\n"
+                f"db_cluster_arn:{args.db_cluster_arn}\n"
+                f"connection_method:{args.connection_method}\n"
+                f"db_endpoint:{args.db_endpoint}\n"
+                f"region:{args.region}\n"
+                f"allow_write_query:{args.allow_write_query}\n"
+                f"database:{args.database}\n"
+                f"port:{args.port}\n")
 
     readonly_query = not args.allow_write_query
 
@@ -1218,7 +702,7 @@
             # Create the appropriate database connection based on the provided parameters
             db_connection: Optional[AbstractDBConnection] = None
 
-            cluster_identifier = args.db_cluster_arn.split(':')[-1]
+            cluster_identifier = args.db_cluster_arn.split(":")[-1]
             db_connection, llm_response = internal_connect_to_database(
                 region=args.region,
                 database_type=DatabaseType[args.db_type],
@@ -1226,22 +710,13 @@
                 cluster_identifier=cluster_identifier,
                 db_endpoint=args.hostname,
                 port=args.port,
-                database=args.database,
-            )
+                database=args.database)
 
             # Test database connection
             if db_connection:
                 ctx = DummyCtx()
-                response = asyncio.run(
-                    run_query(
-                        'SELECT 1',
-                        ctx,
-                        ConnectionMethod[args.connection_method],
-                        cluster_identifier,
-                        args.db_endpoint,
-                        args.database,
-                    )
-                )
+                response = asyncio.run(run_query('SELECT 1', ctx,
+                    ConnectionMethod[args.connection_method], cluster_identifier, args.db_endpoint, args.database))
                 if (
                     isinstance(response, list)
                     and len(response) == 1
@@ -1255,62 +730,12 @@
                 else:
                     logger.success('Successfully validated database connection to Postgres')
 
+
         logger.info('Postgres MCP server started')
         mcp.run()
         logger.info('Postgres MCP server stopped')
     finally:
         db_connection_map.close_all()
->>>>>>> d374c39f
-
-    logger.info(f"MCP configuration:\n"
-                f"db_type:{args.db_type}\n"
-                f"db_cluster_arn:{args.db_cluster_arn}\n"
-                f"connection_method:{args.connection_method}\n"
-                f"db_endpoint:{args.db_endpoint}\n"
-                f"region:{args.region}\n"
-                f"allow_write_query:{args.allow_write_query}\n"
-                f"database:{args.database}\n"
-                f"port:{args.port}\n")
-    
-    readonly_query = not args.allow_write_query
-
-    try:
-        if args.db_type:
-            # Create the appropriate database connection based on the provided parameters
-            db_connection: Optional[AbstractDBConnection] = None
-
-            cluster_identifier = args.db_cluster_arn.split(":")[-1]
-            db_connection, llm_response = internal_connect_to_database(
-                region=args.region,
-                database_type=DatabaseType[args.db_type],
-                connection_method=ConnectionMethod[args.connection_method],
-                cluster_identifier=cluster_identifier,
-                db_endpoint=args.hostname,
-                port=args.port,
-                database=args.database)
-
-            # Test database connection
-            if db_connection:
-                ctx = DummyCtx()
-                response = asyncio.run(run_query('SELECT 1', ctx, 
-                    ConnectionMethod[args.connection_method], cluster_identifier, args.db_endpoint, args.database))
-                if (
-                    isinstance(response, list)
-                    and len(response) == 1
-                    and isinstance(response[0], dict)
-                    and 'error' in response[0]
-                ):
-                    logger.error('Failed to validate database connection to Postgres. Exit the MCP server')
-                    sys.exit(1)
-                else:
-                    logger.success('Successfully validated database connection to Postgres')
-
-
-        logger.info('Postgres MCP server started')
-        mcp.run()
-        logger.info('Postgres MCP server stopped')
-    finally:
-        db_connection_map.close_all()
 
 if __name__ == '__main__':
     main()